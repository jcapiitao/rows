--- conflicted
+++ resolved
@@ -6,16 +6,13 @@
 
 ### Enhancements
 
-<<<<<<< HEAD
 - Added official Python 3.6 support
-
-### Bug Fixes
-
-- ...
-=======
 - Implemented `Table.__iadd__` (`table += other` will work)
 - `Table.__add__` test is deterministic now
->>>>>>> fb2d8d23
+
+### Bug Fixes
+
+- ...
 
 
 ## Version `0.3.1`
