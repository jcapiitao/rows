--- conflicted
+++ resolved
@@ -22,14 +22,6 @@
 from itertools import chain, islice
 from unicodedata import normalize
 
-<<<<<<< HEAD
-try:
-    import magic
-except ImportError:
-    magic = None
-
-=======
->>>>>>> 3c9335d5
 import requests
 
 import rows
@@ -112,13 +104,6 @@
         else:
             header = make_header(fields.keys())
 
-<<<<<<< HEAD
-=======
-        # TODO: may reuse max_columns from html
-        max_columns = max(len(row) for row in table_rows)
-        assert len(fields) == max_columns
-
->>>>>>> 3c9335d5
     # TODO: put this inside Table.__init__
     table = Table(fields=fields, meta=meta)
     for row in chain(sample_rows, table_rows):
@@ -148,20 +133,11 @@
         content_type = response.headers['content-type']
         plugin_name = content_type.split('/')[-1]
     except (KeyError, IndexError):
-<<<<<<< HEAD
-        if magic:
-            with magic.Magic() as file_type_guesser:
-                file_type = file_type_guesser.id_buffer(content)
-            plugin_name = file_type.strip().split()[0]
-        else:
-            plugin_name = uri.split('/')[-1].split('.')[-1].lower()
-=======
         try:
             plugin_name = uri.split('/')[-1].split('.')[-1].lower()
         except IndexError:
             raise RuntimeError('Could not identify file type.')
 
->>>>>>> 3c9335d5
     tmp = tempfile.NamedTemporaryFile()
     filename = '{}.{}'.format(tmp.name, plugin_name)
     tmp.close()
