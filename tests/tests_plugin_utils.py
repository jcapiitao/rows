# coding: utf-8

# Copyright 2014-2015 Álvaro Justen <https://github.com/turicas/rows/>
#
#    This program is free software: you can redistribute it and/or modify
#    it under the terms of the GNU General Public License as published by
#    the Free Software Foundation, either version 3 of the License, or
#    (at your option) any later version.
#
#    This program is distributed in the hope that it will be useful,
#    but WITHOUT ANY WARRANTY; without even the implied warranty of
#    MERCHANTABILITY or FITNESS FOR A PARTICULAR PURPOSE.  See the
#    GNU General Public License for more details.
#
#    You should have received a copy of the GNU General Public License
#    along with this program.  If not, see <http://www.gnu.org/licenses/>.

from __future__ import unicode_literals

import itertools
import random
import tempfile
import unittest

from collections import OrderedDict

import mock

import rows.plugins.utils as plugins_utils
from rows import fields

import utils


def possible_field_names_errors(error_fields):
    error_fields = ['"{}"'.format(field_name) for field_name in error_fields]
    fields_permutations = itertools.permutations(error_fields,
                                                 len(error_fields))
    fields_permutations_str = [', '.join(field_names)
                               for field_names in fields_permutations]
    return ['Invalid field names {}'.format(field_names)
            for field_names in fields_permutations_str]


class PluginUtilsTestCase(utils.RowsTestMixIn, unittest.TestCase):

    def test_create_table_skip_header(self):
        field_types = OrderedDict([('integer', fields.IntegerField),
                                   ('string', fields.TextField),])
        data = [['1', 'Álvaro'], ['2', 'turicas'], ['3', 'Justen']]
        table_1 = plugins_utils.create_table(data, fields=field_types,
                                             skip_header=True)
        table_2 = plugins_utils.create_table(data, fields=field_types,
                                             skip_header=False)

        self.assertEqual(field_types, table_1.fields)
        self.assertEqual(table_1.fields, table_2.fields)
        self.assertEqual(len(table_1), 2)
        self.assertEqual(len(table_2), 3)

        first_row = {'integer': 1, 'string': 'Álvaro'}
        second_row = {'integer': 2, 'string': 'turicas'}
        third_row = {'integer': 3, 'string': 'Justen'}
        self.assertEqual(dict(table_1[0]._asdict()), second_row)
        self.assertEqual(dict(table_2[0]._asdict()), first_row)
        self.assertEqual(dict(table_1[1]._asdict()), third_row)
        self.assertEqual(dict(table_2[1]._asdict()), second_row)
        self.assertEqual(dict(table_2[2]._asdict()), third_row)

    def test_create_table_import_fields(self):
        header = ['field1', 'field2', 'field3']
        table_rows = [['1', 3.14, 'Álvaro'],
                      ['2', 2.71, 'turicas'],
                      ['3', 1.23, 'Justen']]
        table = plugins_utils.create_table([header] + table_rows,
                                           import_fields=None)
        self.assertEqual(table.fields.keys(), header)
        self.assertEqual(table[0].field1, 1)
        self.assertEqual(table[0].field2, 3.14)
        self.assertEqual(table[0].field3, 'Álvaro')

        import_fields = ['field3', 'field2']
        table = plugins_utils.create_table([header] + table_rows,
                                           import_fields=import_fields)
        self.assertEqual(table.fields.keys(), import_fields)
        self.assertEqual(table[0]._asdict(),
                         OrderedDict([('field3', 'Álvaro'), ('field2', 3.14)]))

    def test_create_table_import_fields_dont_exist(self):
        header = ['field1', 'field2', 'field3']
        table_rows = [['1', 3.14, 'Álvaro'],
                      ['2', 2.71, 'turicas'],
                      ['3', 1.23, 'Justen']]

        error_fields = ['doesnt_exist', 'ruby']
        import_fields = list(header)[:-1] + error_fields
        with self.assertRaises(ValueError) as exception_context:
            plugins_utils.create_table([header] + table_rows,
                                       import_fields=import_fields)

        self.assertIn(exception_context.exception.message,
                      possible_field_names_errors(error_fields))

    def test_create_table_repeated_field_names(self):
        header = ['first', 'first', 'first']
        table_rows = [['1', 3.14, 'Álvaro'],
                      ['2', 2.71, 'turicas'],
                      ['3', 1.23, 'Justen']]
        table = plugins_utils.create_table([header] + table_rows)
        self.assertEqual(table.fields.keys(), ['first', 'first_2', 'first_3'])
        self.assertEqual(table[0].first, 1)
        self.assertEqual(table[0].first_2, 3.14)
        self.assertEqual(table[0].first_3, 'Álvaro')

        header = ['field', '', 'field']
        table_rows = [['1', 3.14, 'Álvaro'],
                      ['2', 2.71, 'turicas'],
                      ['3', 1.23, 'Justen']]
        table = plugins_utils.create_table([header] + table_rows)
        self.assertEqual(table.fields.keys(), ['field', 'field_1', 'field_2'])
        self.assertEqual(table[0].field, 1)
        self.assertEqual(table[0].field_1, 3.14)
        self.assertEqual(table[0].field_2, 'Álvaro')

    def test_prepare_to_export_all_fields(self):
        result = plugins_utils.prepare_to_export(utils.table,
                                                 export_fields=None)

        self.assertEqual(utils.table.fields.keys(), result.next())

        for row in utils.table._rows:
            self.assertEqual(row, result.next())

        with self.assertRaises(StopIteration):
            result.next()

    def test_prepare_to_export_some_fields(self):
        field_names = utils.table.fields.keys()
        number_of_fields = random.randint(2, len(field_names) - 1)
        some_fields = [field_names[index] for index in range(number_of_fields)]
        random.shuffle(some_fields)
        result = plugins_utils.prepare_to_export(utils.table,
                                                 export_fields=some_fields)

        self.assertEqual(some_fields, result.next())

        for row in utils.table:
            expected_row = [getattr(row, field_name)
                            for field_name in some_fields]
            self.assertEqual(expected_row, result.next())

        with self.assertRaises(StopIteration):
            result.next()

    def test_prepare_to_export_some_fields_dont_exist(self):
        field_names = utils.table.fields.keys()
        error_fields = ['does_not_exist', 'java']
        export_fields = field_names + error_fields
        result = plugins_utils.prepare_to_export(utils.table,
                                                 export_fields=export_fields)
        with self.assertRaises(ValueError) as exception_context:
            result.next()

        self.assertIn(exception_context.exception.message,
                      possible_field_names_errors(error_fields))

    @mock.patch('rows.plugins.utils.prepare_to_export')
    def test_serialize_should_call_prepare_to_export(self,
            mocked_prepare_to_export):
        table = utils.table
        kwargs = {'export_fields': 123, 'other_parameter': 3.14, }
        result = plugins_utils.serialize(table, **kwargs)
        self.assertFalse(mocked_prepare_to_export.called)
        field_names = result.next()
        table_rows = list(result)
        self.assertTrue(mocked_prepare_to_export.called)
        self.assertEqual(mocked_prepare_to_export.call_count, 1)
        self.assertEqual(mock.call(table, **kwargs),
                         mocked_prepare_to_export.call_args)

    def test_serialize(self):
        result = plugins_utils.serialize(utils.table)
        field_types = utils.table.fields.values()
        self.assertEqual(result.next(), utils.table.fields.keys())

        for row, expected_row in zip(result, utils.table._rows):
            values = [field_type.serialize(value)
                      for field_type, value in zip(field_types, expected_row)]
            self.assertEqual(values, row)

    def test_make_header_should_add_underscore_if_starts_with_number(self):
        result = plugins_utils.make_header(['123', '456', '123'])
        expected_result = ['field_123', 'field_456', 'field_123_2']
        self.assertEqual(result, expected_result)

<<<<<<< HEAD
    def test_make_unique_name(self):
        name = 'test'
        existing_names = []
        name_format = '{index}_{name}'

        result = plugins_utils.make_unique_name(name, existing_names,
                                                name_format)
        self.assertEqual(result, name)

        existing_names = ['test']
        result = plugins_utils.make_unique_name(name, existing_names,
                                                name_format)
        self.assertEqual(result, '2_test')

        existing_names = ['test', '2_test', '3_test', '5_test']
        result = plugins_utils.make_unique_name(name, existing_names,
                                                name_format)
        self.assertEqual(result, '4_test')
=======
    def test_export_data(self):
        data = 'python rules'.encode('utf-8')
        temp = tempfile.NamedTemporaryFile(delete=False)
        self.files_to_delete.append(temp.name)

        filename_or_fobj = temp.file
        result = plugins_utils.export_data(filename_or_fobj, data)
        temp.file.seek(0)
        output = temp.file.read()
        self.assertIs(result, temp.file)
        self.assertEqual(output, data)

        filename_or_fobj = None
        result = plugins_utils.export_data(filename_or_fobj, data)
        self.assertIs(result, data)

>>>>>>> 05b0e399

    # TODO: test make_header
    # TODO: test all features of create_table
    # TODO: test if error is raised if len(row) != len(fields)
    # TODO: test get_fobj_and_filename (BytesIO should return filename = None)<|MERGE_RESOLUTION|>--- conflicted
+++ resolved
@@ -193,7 +193,6 @@
         expected_result = ['field_123', 'field_456', 'field_123_2']
         self.assertEqual(result, expected_result)
 
-<<<<<<< HEAD
     def test_make_unique_name(self):
         name = 'test'
         existing_names = []
@@ -212,7 +211,7 @@
         result = plugins_utils.make_unique_name(name, existing_names,
                                                 name_format)
         self.assertEqual(result, '4_test')
-=======
+
     def test_export_data(self):
         data = 'python rules'.encode('utf-8')
         temp = tempfile.NamedTemporaryFile(delete=False)
@@ -229,8 +228,6 @@
         result = plugins_utils.export_data(filename_or_fobj, data)
         self.assertIs(result, data)
 
->>>>>>> 05b0e399
-
     # TODO: test make_header
     # TODO: test all features of create_table
     # TODO: test if error is raised if len(row) != len(fields)
